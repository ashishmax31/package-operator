package components

import (
	"flag"
	"fmt"
	"io"
	"os"
	"strconv"
)

// Flags.
const (
	copyToFlagDescription                  = "(internal) copy this binary to a new location"
	loadPackageFlagDescription             = "(internal) runs the package-loader sub-component to load a package mounted at /package"
	selfBootstrapFlagDescription           = "(internal) bootstraps Package Operator with Package Operator using the given Package Operator Package Image"
	selfTeardownFlagDescription            = "(internal) tears down Package Operator and remove all managed resources"
	metricsAddrFlagDescription             = "The address the metric endpoint binds to."
	pprofAddrFlagDescription               = "The address the pprof web endpoint binds to."
	namespaceFlagDescription               = "The namespace the operator is deployed into."
	leaderElectionFlagDescription          = "Enable leader election for controller manager. Enabling this will ensure there is only one active controller manager."
	probeAddrFlagDescription               = "The address the probe endpoint binds to."
	versionFlagDescription                 = "print version information and exit."
	registryHostOverrides                  = "List of registry host overrides to change during image pulling. e.g. quay.io=localhost:123,<original-host>=<new-host>"
	packageHashModifier                    = "An additional value used for the generation of a package's unpackedHash."
	remotePhasePackageImageFlagDescription = "Image pointing to a package operator remote phase package. " +
		"This image is used with the HyperShift integration to spin up the remote-phase-manager for every HostedCluster"
)

type Options struct {
	MetricsAddr             string
	PPROFAddr               string
	Namespace               string
	EnableLeaderElection    bool
	ProbeAddr               string
	RemotePhasePackageImage string
	RegistryHostOverrides   string
	PackageHashModifier     *int32

	// sub commands
	SelfBootstrap       string
	SelfBootstrapConfig string
<<<<<<< HEAD
	SelfTeardown        bool
	PrintVersion        bool
=======
	PrintVersion        io.Writer
>>>>>>> 0921e819
	CopyTo              string
}

func ProvideOptions() (opts Options, err error) {
	printVersion := false

	flag.StringVar(
		&opts.MetricsAddr, "metrics-addr",
		":8080",
		metricsAddrFlagDescription)
	flag.StringVar(
		&opts.PPROFAddr, "pprof-addr",
		"",
		pprofAddrFlagDescription)
	flag.StringVar(
		&opts.Namespace, "namespace",
		os.Getenv("PKO_NAMESPACE"),
		namespaceFlagDescription)
	flag.BoolVar(&opts.SelfTeardown, "self-teardown", false, selfTeardownFlagDescription)
	flag.BoolVar(
		&opts.EnableLeaderElection, "enable-leader-election",
		true,
		leaderElectionFlagDescription)
	flag.StringVar(
		&opts.ProbeAddr, "health-probe-bind-address", ":8081", probeAddrFlagDescription)
	flag.BoolVar(
		&printVersion, "version", false,
		versionFlagDescription)
	flag.StringVar(
		&opts.CopyTo, "copy-to", "",
		copyToFlagDescription)
	flag.StringVar(
		&opts.SelfBootstrap, "self-bootstrap", "", selfBootstrapFlagDescription)
	flag.StringVar(
		&opts.SelfBootstrapConfig, "self-bootstrap-config", os.Getenv("PKO_CONFIG"), "")
	flag.StringVar(
		&opts.RemotePhasePackageImage, "remote-phase-package-image",
		os.Getenv("PKO_REMOTE_PHASE_PACKAGE_IMAGE"),
		remotePhasePackageImageFlagDescription)
	flag.StringVar(
		&opts.RegistryHostOverrides, "registry-host-overrides",
		os.Getenv("PKO_REGISTRY_HOST_OVERRIDES"),
		registryHostOverrides)

	packageHashModifierInt, err := envToInt("PKO_PACKAGE_HASH_MODIFIER")
	if err != nil {
		return Options{}, err
	}

	tmpPackageHashModifier := flag.Int(
		"package-hash-modifier", packageHashModifierInt,
		packageHashModifier)
	flag.Parse()

	if *tmpPackageHashModifier != 0 {
		packageHashModifierInt32 := int32(*tmpPackageHashModifier)
		opts.PackageHashModifier = &packageHashModifierInt32
	}

	if printVersion {
		opts.PrintVersion = os.Stderr
	}

	return opts, nil
}

// Parses an environment variable string value to integer value.
// Returns 0 in case the environment variable is unset.
func envToInt(env string) (int, error) {
	envStrValue := os.Getenv(env)

	if envStrValue == "" {
		return 0, nil
	}

	parsedIntValue, err := strconv.Atoi(envStrValue)
	if err != nil {
		return 0, fmt.Errorf("unable to parse environment variable '%s' as integer: %w", env, err)
	}

	return parsedIntValue, nil
}<|MERGE_RESOLUTION|>--- conflicted
+++ resolved
@@ -39,12 +39,8 @@
 	// sub commands
 	SelfBootstrap       string
 	SelfBootstrapConfig string
-<<<<<<< HEAD
 	SelfTeardown        bool
-	PrintVersion        bool
-=======
 	PrintVersion        io.Writer
->>>>>>> 0921e819
 	CopyTo              string
 }
 
